package cmd

import (
	"testing"

	"github.com/linkerd/linkerd2/controller/api/discovery"
	"github.com/linkerd/linkerd2/controller/api/public"
)

type endpointsExp struct {
	options    *endpointsOptions
	identities []string
	file       string
}

func TestEndpoints(t *testing.T) {
	options := newEndpointsOptions()
	options.namespace = "emojivoto"
	t.Run("Returns endpoints", func(t *testing.T) {
		testEndpointsCall(endpointsExp{
			options:    options,
			identities: []string{"emoji-svc.emojivoto", "voting-svc.emojivoto", "authors.books"},
			file:       "endpoints_one_output.golden",
		}, t)
	})

	options.outputFormat = "json"
	t.Run("Returns endpoints (json)", func(t *testing.T) {
		testEndpointsCall(endpointsExp{
			options:    options,
			identities: []string{"emoji-svc.emojivoto", "voting-svc.emojivoto", "authors.books"},
			file:       "endpoints_one_output_json.golden",
		}, t)
	})

	options = newEndpointsOptions()
	t.Run("Returns all namespace endpoints", func(t *testing.T) {
		testEndpointsCall(endpointsExp{
			options:    options,
			identities: []string{"emoji-svc.emojivoto", "voting-svc.emojivoto", "authors.books"},
			file:       "endpoints_all_output.golden",
		}, t)
	})

	options.outputFormat = "json"
	t.Run("Returns all namespace endpoints (json)", func(t *testing.T) {
		testEndpointsCall(endpointsExp{
			options:    options,
			identities: []string{"emoji-svc.emojivoto", "voting-svc.emojivoto", "authors.books"},
			file:       "endpoints_all_output_json.golden",
		}, t)
	})
}

func testEndpointsCall(exp endpointsExp, t *testing.T) {
	mockClient := &public.MockAPIClient{
		MockDiscoveryClient: &discovery.MockDiscoveryClient{
			EndpointsResponseToReturn: discovery.GenEndpointsResponse(exp.identities),
		},
	}

	endpoints, err := requestEndpointsFromAPI(mockClient)
	if err != nil {
		t.Fatalf("Unexpected error: %v", err)
	}

	output := renderEndpoints(endpoints, exp.options)

<<<<<<< HEAD
	testDiff(t, exp.file, output)
=======
	diffTestdata(t, exp.file, output)
>>>>>>> 8384f1eb
}<|MERGE_RESOLUTION|>--- conflicted
+++ resolved
@@ -66,9 +66,5 @@
 
 	output := renderEndpoints(endpoints, exp.options)
 
-<<<<<<< HEAD
-	testDiff(t, exp.file, output)
-=======
 	diffTestdata(t, exp.file, output)
->>>>>>> 8384f1eb
 }