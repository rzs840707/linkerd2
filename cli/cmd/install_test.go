--- conflicted
+++ resolved
@@ -21,7 +21,6 @@
 
 	defaultConfig.UUID = "deaab91a-f4ab-448a-b7d1-c832a2fa0a60"
 
-<<<<<<< HEAD
 	mockIdentityConfig := &installIdentityConfig{
 		TrustDomain:     "cluster.local",
 		TrustAnchorsPEM: "zyx",
@@ -32,17 +31,6 @@
 			Expiry: time.Date(2030, time.February, 12, 0, 0, 0, 0, time.UTC),
 			Key:    "abc",
 			Crt:    "def",
-=======
-	mockIdentityConfig := &identityConfig{
-		TrustDomain:      "cluster.local",
-		IssuanceLifetime: "24h",
-		TrustAnchorsPEM:  "zyx",
-		Issuer: &issuerConfig{
-			ExpiryAnnotation: k8s.IdentityIssuerExpiryAnnotation,
-			Expiry:           time.Date(2030, time.February, 12, 0, 0, 0, 0, time.UTC),
-			Key:              "abc",
-			Crt:              "def",
->>>>>>> d9000585
 		},
 	}
 	defaultConfig.Identity = mockIdentityConfig
