package cmd

import (
	"bytes"
	"fmt"
	"io"
	"os"
	"strings"

	jsonpatch "github.com/evanphx/json-patch"
<<<<<<< HEAD
=======
	"github.com/linkerd/linkerd2/controller/gen/config"
	"github.com/linkerd/linkerd2/pkg/inject"
	"github.com/linkerd/linkerd2/pkg/k8s"
	log "github.com/sirupsen/logrus"
>>>>>>> 88fe3841
	"github.com/spf13/cobra"
	"sigs.k8s.io/yaml"

	"github.com/linkerd/linkerd2/pkg/inject"
	"github.com/linkerd/linkerd2/pkg/k8s"
)

const (
	// for inject reports
	hostNetworkDesc    = "pods do not use host networking"
	sidecarDesc        = "pods do not have a 3rd party proxy or initContainer already injected"
	injectDisabledDesc = "pods are not annotated to disable injection"
	unsupportedDesc    = "at least one resource injected"
	udpDesc            = "pod specs do not include UDP ports"
)

type injectOptions struct {
	proxyConfigOptions
}

type resourceTransformerInject struct {
	configs
	proxyOutboundCapacity map[string]uint
}

func runInjectCmd(inputs []io.Reader, errWriter, outWriter io.Writer, conf configs) int {
	return transformInput(inputs, errWriter, outWriter, resourceTransformerInject{
		configs: conf,
	})
}

func newInjectOptions() *injectOptions {
	return &injectOptions{}
}

func newCmdInject() *cobra.Command {
	options := newInjectOptions()

	cmd := &cobra.Command{
		Use:   "inject [flags] CONFIG-FILE",
		Short: "Add the Linkerd proxy to a Kubernetes config",
		Long: `Add the Linkerd proxy to a Kubernetes config.

You can inject resources contained in a single file, inside a folder and its
sub-folders, or coming from stdin.`,
		Example: `  # Inject all the deployments in the default namespace.
  kubectl get deploy -o yaml | linkerd inject - | kubectl apply -f -

  # Download a resource and inject it through stdin.
  curl http://url.to/yml | linkerd inject - | kubectl apply -f -

  # Inject all the resources inside a folder and its sub-folders.
  linkerd inject <folder> | kubectl apply -f -`,
		RunE: func(cmd *cobra.Command, args []string) error {

			if len(args) < 1 {
				return fmt.Errorf("please specify a kubernetes resource file")
			}

			if err := options.validate(); err != nil {
				return err
			}

			in, err := read(args[0])
			if err != nil {
				return err
			}

<<<<<<< HEAD
			conf, err := fetchConfigsFromK8s()
			if err != nil {
				return err
			}
			conf.overrideFromOptions(options)
=======
			conf := injectOptionsToConfigs(options)
>>>>>>> 88fe3841

			exitCode := uninjectAndInject(in, stderr, stdout, conf)
			os.Exit(exitCode)
			return nil
		},
	}

	addProxyConfigFlags(cmd, &options.proxyConfigOptions)

	return cmd
}

func uninjectAndInject(inputs []io.Reader, errWriter, outWriter io.Writer, conf configs) int {
	var out bytes.Buffer
	if exitCode := runUninjectSilentCmd(inputs, errWriter, &out, conf); exitCode != 0 {
		return exitCode
	}
	return runInjectCmd([]io.Reader{&out}, errWriter, outWriter, conf)
}

func (rt resourceTransformerInject) transform(bytes []byte) ([]byte, []inject.Report, error) {
	conf := inject.NewResourceConfig(rt.global, rt.proxy)
	if len(rt.proxyOutboundCapacity) > 0 {
		conf = conf.WithProxyOutboundCapacity(rt.proxyOutboundCapacity)
	}
<<<<<<< HEAD
	supportedResource, err := conf.ParseMeta(bytes)
	if err != nil {
		return nil, nil, err
	}
	if !supportedResource {
		r := inject.Report{UnsupportedResource: true}
		return bytes, []inject.Report{r}, nil
	}
	patchJSON, reports, err := conf.GetPatch(bytes, inject.ShouldInjectCLI)
	if patchJSON == nil || err != nil {
		return bytes, reports, err
	}
	if !conf.KindInjectable() {
		return bytes, reports, nil
	}
=======
	nonEmpty, err := conf.ParseMeta(bytes)
	if err != nil {
		return nil, nil, err
	}
	if !nonEmpty {
		r := inject.Report{UnsupportedResource: true}
		return bytes, []inject.Report{r}, nil
	}
	p, reports, err := conf.GetPatch(bytes, inject.ShouldInjectCLI)
	if err != nil {
		return nil, nil, err
	}
	if p.IsEmpty() {
		return bytes, reports, nil
	}
	p.AddCreatedByPodAnnotation(k8s.CreatedByAnnotationValue())
	patchJSON, err := p.Marshal()
	if patchJSON == nil {
		return bytes, reports, nil
	}
	if err != nil {
		return nil, nil, err
	}
	log.Infof("patch generated: %s", patchJSON)
>>>>>>> 88fe3841
	patch, err := jsonpatch.DecodePatch(patchJSON)
	if err != nil {
		return nil, nil, err
	}
	origJSON, err := yaml.YAMLToJSON(bytes)
	if err != nil {
		return nil, nil, err
	}
	injectedJSON, err := patch.Apply(origJSON)
	if err != nil {
		return nil, nil, err
	}
	injectedYAML, err := conf.JSONToYAML(injectedJSON)
	if err != nil {
		return nil, nil, err
	}
	return injectedYAML, reports, nil
}

func (resourceTransformerInject) generateReport(reports []inject.Report, output io.Writer) {
	injected := []inject.Report{}
	hostNetwork := []string{}
	sidecar := []string{}
	udp := []string{}
	injectDisabled := []string{}
	warningsPrinted := verbose

	for _, r := range reports {
		if r.Injectable() {
			injected = append(injected, r)
		}

		if r.HostNetwork {
			hostNetwork = append(hostNetwork, r.ResName())
			warningsPrinted = true
		}

		if r.Sidecar {
			sidecar = append(sidecar, r.ResName())
			warningsPrinted = true
		}

		if r.UDP {
			udp = append(udp, r.ResName())
			warningsPrinted = true
		}

		if r.InjectDisabled {
			injectDisabled = append(injectDisabled, r.ResName())
			warningsPrinted = true
		}
	}

	//
	// Warnings
	//

	// Leading newline to separate from yaml output on stdout
	output.Write([]byte("\n"))

	if len(hostNetwork) > 0 {
		output.Write([]byte(fmt.Sprintf("%s \"hostNetwork: true\" detected in %s\n", warnStatus, strings.Join(hostNetwork, ", "))))
	} else if verbose {
		output.Write([]byte(fmt.Sprintf("%s %s\n", okStatus, hostNetworkDesc)))
	}

	if len(sidecar) > 0 {
		output.Write([]byte(fmt.Sprintf("%s known 3rd party sidecar detected in %s\n", warnStatus, strings.Join(sidecar, ", "))))
	} else if verbose {
		output.Write([]byte(fmt.Sprintf("%s %s\n", okStatus, sidecarDesc)))
	}

	if len(injectDisabled) > 0 {
		output.Write([]byte(fmt.Sprintf("%s \"%s: %s\" annotation set on %s\n",
			warnStatus, k8s.ProxyInjectAnnotation, k8s.ProxyInjectDisabled, strings.Join(injectDisabled, ", "))))
	} else if verbose {
		output.Write([]byte(fmt.Sprintf("%s %s\n", okStatus, injectDisabledDesc)))
	}

	if len(injected) == 0 {
		output.Write([]byte(fmt.Sprintf("%s no supported objects found\n", warnStatus)))
		warningsPrinted = true
	} else if verbose {
		output.Write([]byte(fmt.Sprintf("%s %s\n", okStatus, unsupportedDesc)))
	}

	if len(udp) > 0 {
		verb := "uses"
		if len(udp) > 1 {
			verb = "use"
		}
		output.Write([]byte(fmt.Sprintf("%s %s %s \"protocol: UDP\"\n", warnStatus, strings.Join(udp, ", "), verb)))
	} else if verbose {
		output.Write([]byte(fmt.Sprintf("%s %s\n", okStatus, udpDesc)))
	}

	//
	// Summary
	//
	if warningsPrinted {
		output.Write([]byte("\n"))
	}

	for _, r := range reports {
		if r.Injectable() {
			output.Write([]byte(fmt.Sprintf("%s \"%s\" injected\n", r.Kind, r.Name)))
		} else {
			if r.Kind != "" {
				output.Write([]byte(fmt.Sprintf("%s \"%s\" skipped\n", r.Kind, r.Name)))
			} else {
				output.Write([]byte(fmt.Sprintf("document missing \"kind\" field, skipped\n")))
			}
		}
	}

	// Trailing newline to separate from kubectl output if piping
	output.Write([]byte("\n"))
}

// TODO: this is just a temporary function to convert command-line options to GlobalConfig
// and ProxyConfig, until we come up with an abstraction over those GRPC structs
func injectOptionsToConfigs(options *injectOptions) configs {
	var idContext *config.IdentityContext
	if options.tls == optionalTLS {
		idContext = &config.IdentityContext{}
	}
	globalConfig := &config.Global{
		LinkerdNamespace: controlPlaneNamespace,
		CniEnabled:       options.noInitContainer,
		Version:          options.linkerdVersion,
		IdentityContext:  idContext,
	}
	var ignoreInboundPorts []*config.Port
	for _, port := range options.ignoreInboundPorts {
		ignoreInboundPorts = append(ignoreInboundPorts, &config.Port{Port: uint32(port)})
	}
	var ignoreOutboundPorts []*config.Port
	for _, port := range options.ignoreOutboundPorts {
		ignoreOutboundPorts = append(ignoreOutboundPorts, &config.Port{Port: uint32(port)})
	}
	proxyConfig := &config.Proxy{
		ProxyImage: &config.Image{
			ImageName:  registryOverride(options.proxyImage, options.dockerRegistry),
			PullPolicy: options.imagePullPolicy,
		},
		ProxyInitImage: &config.Image{
			ImageName:  registryOverride(options.initImage, options.dockerRegistry),
			PullPolicy: options.imagePullPolicy,
		},
		DestinationApiPort:  &config.Port{Port: uint32(options.destinationAPIPort)},
		ControlPort:         &config.Port{Port: uint32(options.proxyControlPort)},
		IgnoreInboundPorts:  ignoreInboundPorts,
		IgnoreOutboundPorts: ignoreOutboundPorts,
		InboundPort:         &config.Port{Port: uint32(options.inboundPort)},
		MetricsPort:         &config.Port{Port: uint32(options.proxyMetricsPort)},
		OutboundPort:        &config.Port{Port: uint32(options.outboundPort)},
		Resource: &config.ResourceRequirements{
			RequestCpu:    options.proxyCPURequest,
			RequestMemory: options.proxyMemoryRequest,
			LimitCpu:      options.proxyCPULimit,
			LimitMemory:   options.proxyMemoryLimit,
		},
		ProxyUid:                options.proxyUID,
		LogLevel:                &config.LogLevel{Level: options.proxyLogLevel},
		DisableExternalProfiles: options.disableExternalProfiles,
	}
	return configs{globalConfig, proxyConfig}
}<|MERGE_RESOLUTION|>--- conflicted
+++ resolved
@@ -8,13 +8,7 @@
 	"strings"
 
 	jsonpatch "github.com/evanphx/json-patch"
-<<<<<<< HEAD
-=======
-	"github.com/linkerd/linkerd2/controller/gen/config"
-	"github.com/linkerd/linkerd2/pkg/inject"
-	"github.com/linkerd/linkerd2/pkg/k8s"
 	log "github.com/sirupsen/logrus"
->>>>>>> 88fe3841
 	"github.com/spf13/cobra"
 	"sigs.k8s.io/yaml"
 
@@ -83,15 +77,11 @@
 				return err
 			}
 
-<<<<<<< HEAD
 			conf, err := fetchConfigsFromK8s()
 			if err != nil {
 				return err
 			}
 			conf.overrideFromOptions(options)
-=======
-			conf := injectOptionsToConfigs(options)
->>>>>>> 88fe3841
 
 			exitCode := uninjectAndInject(in, stderr, stdout, conf)
 			os.Exit(exitCode)
@@ -117,23 +107,6 @@
 	if len(rt.proxyOutboundCapacity) > 0 {
 		conf = conf.WithProxyOutboundCapacity(rt.proxyOutboundCapacity)
 	}
-<<<<<<< HEAD
-	supportedResource, err := conf.ParseMeta(bytes)
-	if err != nil {
-		return nil, nil, err
-	}
-	if !supportedResource {
-		r := inject.Report{UnsupportedResource: true}
-		return bytes, []inject.Report{r}, nil
-	}
-	patchJSON, reports, err := conf.GetPatch(bytes, inject.ShouldInjectCLI)
-	if patchJSON == nil || err != nil {
-		return bytes, reports, err
-	}
-	if !conf.KindInjectable() {
-		return bytes, reports, nil
-	}
-=======
 	nonEmpty, err := conf.ParseMeta(bytes)
 	if err != nil {
 		return nil, nil, err
@@ -157,8 +130,7 @@
 	if err != nil {
 		return nil, nil, err
 	}
-	log.Infof("patch generated: %s", patchJSON)
->>>>>>> 88fe3841
+	log.Debugf("patch generated: %s", patchJSON)
 	patch, err := jsonpatch.DecodePatch(patchJSON)
 	if err != nil {
 		return nil, nil, err
@@ -276,54 +248,4 @@
 
 	// Trailing newline to separate from kubectl output if piping
 	output.Write([]byte("\n"))
-}
-
-// TODO: this is just a temporary function to convert command-line options to GlobalConfig
-// and ProxyConfig, until we come up with an abstraction over those GRPC structs
-func injectOptionsToConfigs(options *injectOptions) configs {
-	var idContext *config.IdentityContext
-	if options.tls == optionalTLS {
-		idContext = &config.IdentityContext{}
-	}
-	globalConfig := &config.Global{
-		LinkerdNamespace: controlPlaneNamespace,
-		CniEnabled:       options.noInitContainer,
-		Version:          options.linkerdVersion,
-		IdentityContext:  idContext,
-	}
-	var ignoreInboundPorts []*config.Port
-	for _, port := range options.ignoreInboundPorts {
-		ignoreInboundPorts = append(ignoreInboundPorts, &config.Port{Port: uint32(port)})
-	}
-	var ignoreOutboundPorts []*config.Port
-	for _, port := range options.ignoreOutboundPorts {
-		ignoreOutboundPorts = append(ignoreOutboundPorts, &config.Port{Port: uint32(port)})
-	}
-	proxyConfig := &config.Proxy{
-		ProxyImage: &config.Image{
-			ImageName:  registryOverride(options.proxyImage, options.dockerRegistry),
-			PullPolicy: options.imagePullPolicy,
-		},
-		ProxyInitImage: &config.Image{
-			ImageName:  registryOverride(options.initImage, options.dockerRegistry),
-			PullPolicy: options.imagePullPolicy,
-		},
-		DestinationApiPort:  &config.Port{Port: uint32(options.destinationAPIPort)},
-		ControlPort:         &config.Port{Port: uint32(options.proxyControlPort)},
-		IgnoreInboundPorts:  ignoreInboundPorts,
-		IgnoreOutboundPorts: ignoreOutboundPorts,
-		InboundPort:         &config.Port{Port: uint32(options.inboundPort)},
-		MetricsPort:         &config.Port{Port: uint32(options.proxyMetricsPort)},
-		OutboundPort:        &config.Port{Port: uint32(options.outboundPort)},
-		Resource: &config.ResourceRequirements{
-			RequestCpu:    options.proxyCPURequest,
-			RequestMemory: options.proxyMemoryRequest,
-			LimitCpu:      options.proxyCPULimit,
-			LimitMemory:   options.proxyMemoryLimit,
-		},
-		ProxyUid:                options.proxyUID,
-		LogLevel:                &config.LogLevel{Level: options.proxyLogLevel},
-		DisableExternalProfiles: options.disableExternalProfiles,
-	}
-	return configs{globalConfig, proxyConfig}
 }